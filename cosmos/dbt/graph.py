"Contains the DbtGraph class which is used to represent a dbt project graph."
from __future__ import annotations

import itertools
import json
import logging
<<<<<<< HEAD
=======
import os
from dataclasses import dataclass, field
>>>>>>> 10585442
from subprocess import Popen, PIPE

from cosmos.constants import DbtResourceType, ExecutionMode, LoadMode
from cosmos.config import CosmosConfig
from cosmos.dbt.parser.project import DbtProject as LegacyDbtProject
from cosmos.dbt.selector import select_nodes
from cosmos.dbt.node import DbtNode

logger = logging.getLogger(__name__)

# TODO replace inline constants


class CosmosLoadDbtException(Exception):
    """
    Exception raised while trying to load a `dbt` project as a `DbtGraph` instance.
    """


class DbtGraph:
    """
    A dbt project graph (represented by `nodes` and `filtered_nodes`).
    Supports different ways of loading the `dbt` project into this representation.

    Different loading methods can result in different `nodes` and `filtered_nodes`.

    Example of how to use:

        dbt_graph = DbtGraph(
            project_config=ProjectConfig(...),
            render_config=RenderConfig(...),
            profile_config=ProfileConfig(...),
            dbt_cmd="/usr/local/bin/dbt",
        )
        dbt_graph.load()
    """

    nodes: dict[str, DbtNode] = dict()
    filtered_nodes: dict[str, DbtNode] = dict()

    def __init__(
        self,
        cosmos_config: CosmosConfig,
    ):
        self.project_config = cosmos_config.project_config
        self.render_config = cosmos_config.render_config
        self.profile_config = cosmos_config.profile_config
        self.execution_config = cosmos_config.execution_config

    def load(self) -> None:
        """
        Load a `dbt` project into a `DbtGraph`, setting `nodes` and `filtered_nodes` accordingly.
        """
        if self.render_config.load_method_enum == LoadMode.AUTOMATIC:
            if self.project_config.is_manifest_available():
                return self.load_from_dbt_manifest()

            if self.execution_config.execution_mode_enum in (ExecutionMode.LOCAL, ExecutionMode.VIRTUALENV):
                try:
                    return self.load_via_dbt_ls()
                except FileNotFoundError:
                    return self.load_via_custom_parser()

            return self.load_via_custom_parser()

        {
            LoadMode.CUSTOM: self.load_via_custom_parser,
            LoadMode.DBT_LS: self.load_via_dbt_ls,
            LoadMode.DBT_MANIFEST: self.load_from_dbt_manifest,
        }[self.render_config.load_method_enum]()

    def load_via_dbt_ls(self) -> None:
        """
        This is the most accurate way of loading `dbt` projects and filtering them out, since it uses the `dbt` command
        line for both parsing and filtering the nodes.

        Updates in-place:
        * self.nodes
        * self.filtered_nodes
        """
        logger.info("Trying to parse the dbt project using dbt ls...")
<<<<<<< HEAD

        command = [
            str(self.execution_config.dbt_executable_path),
            "ls",
            "--output",
            "json",
            "--profiles-dir",
            str(self.project_config.dbt_project_path),
        ]

        if self.render_config.exclude:
            command.extend(["--exclude", *self.render_config.exclude])

        if self.render_config.select:
            command.extend(["--select", *self.render_config.select])

        logger.info("Running command `%s`", command)
        process = Popen(
            command,
            stdout=PIPE,
            stderr=PIPE,
            cwd=self.project_config.dbt_project_path,
            universal_newlines=True,
        )
=======
        command = [self.dbt_cmd, "ls", "--output", "json", "--profiles-dir", self.project.dir]
        if self.exclude:
            command.extend(["--exclude", *self.exclude])
        if self.select:
            command.extend(["--select", *self.select])
        logger.info(f"Running command: {command}")
        try:
            process = Popen(
                command, stdout=PIPE, stderr=PIPE, cwd=self.project.dir, universal_newlines=True, env=os.environ
            )
        except FileNotFoundError as exception:
            raise CosmosLoadDbtException(f"Unable to run the command due to the error:\n{exception}")
>>>>>>> 10585442

        stdout, stderr = process.communicate()

        logger.debug("Command output: %s", stdout)

        if stderr or "Runtime Error" in stdout:
            details = stderr or stdout
            raise CosmosLoadDbtException(f"Unable to run the command due to the error:\n{details}")

        nodes = {}
        for line in stdout.split("\n"):
            try:
                node_dict = json.loads(line.strip())
            except json.decoder.JSONDecodeError:
                logger.info("Skipping line: %s", line)
            else:
                node_id = node_dict["unique_id"]
                nodes[node_id] = DbtNode(
                    name=node_dict["name"],
                    unique_id=node_id,
                    resource_type=DbtResourceType(node_dict["resource_type"]),
                    depends_on=node_dict["depends_on"].get("nodes", []),
                    file_path=self.project_config.dbt_project_path / node_dict["original_file_path"],
                    tags=node_dict["tags"],
                    config=node_dict["config"],
                )

        self.nodes = nodes
        self.filtered_nodes = nodes

    def load_via_custom_parser(self) -> None:
        """
        This is the least accurate way of loading `dbt` projects and filtering them out, since it uses custom Cosmos
        logic, which is usually a subset of what is available in `dbt`.

        Internally, it uses the legacy Cosmos DbtProject representation and converts it to the current
        nodes list representation.

        Updates in-place:
        * self.nodes
        * self.filtered_nodes
        """
        logger.info("Trying to parse the dbt project using a custom Cosmos method...")

        project = LegacyDbtProject(
            dbt_root_path=str(self.project_config.dbt_project_path.parent),
            project_name=self.project_config.dbt_project_path.stem,
            dbt_models_dir=self.project_config.models_path.stem,
            dbt_snapshots_dir=self.project_config.snapshots_path.stem,
            dbt_seeds_dir=self.project_config.seeds_path.stem,
        )

        nodes = {}

        all_nodes = itertools.chain(project.models.items(), project.snapshots.items(), project.seeds.items())

        for node_name, node in all_nodes:
            config = {item.split(":")[0]: item.split(":")[-1] for item in node.config.config_selectors}
            nodes[node_name] = DbtNode(
                name=node_name,
                unique_id=node_name,
                resource_type=DbtResourceType(node.type.value),
                depends_on=list(node.config.upstream_models),
                file_path=str(node.path),
                tags=[],
                config=config,
            )

        self.nodes = nodes
        self.filtered_nodes = select_nodes(
            project_dir=self.project_config.dbt_project_path,
            nodes=nodes,
            select=self.render_config.select,
            exclude=self.render_config.exclude,
        )

    def load_from_dbt_manifest(self) -> None:
        """
        This approach accurately loads `dbt` projects using the `manifest.yml` file.

        However, since the Manifest does not represent filters, it relies on the Custom Cosmos implementation
        to filter out the nodes relevant to the user (based on self.exclude and self.select).

        Updates in-place:
        * self.nodes
        * self.filtered_nodes
        """
        if not self.project_config.is_manifest_available():
            raise ValueError(f"Unable to load manifest using {self.project_config.manifest_path}")

        logger.info("Trying to parse the dbt project using a dbt manifest...")
        nodes = {}
        with self.project_config.manifest_path.open() as manifest_file:
            manifest = json.load(manifest_file)

            for unique_id, node_dict in manifest.get("nodes", {}).items():
                node = DbtNode(
                    name=node_dict["name"],
                    unique_id=unique_id,
                    resource_type=DbtResourceType(node_dict["resource_type"]),
                    depends_on=node_dict["depends_on"].get("nodes", []),
                    file_path=self.project_config.dbt_project_path / node_dict["original_file_path"],
                    tags=node_dict["tags"],
                    config=node_dict["config"],
                )
                nodes[node.unique_id] = node

            self.nodes = nodes
            self.filtered_nodes = select_nodes(
                project_dir=self.project_config.dbt_project_path,
                nodes=nodes,
                select=self.render_config.select,
                exclude=self.render_config.exclude,
            )<|MERGE_RESOLUTION|>--- conflicted
+++ resolved
@@ -4,11 +4,7 @@
 import itertools
 import json
 import logging
-<<<<<<< HEAD
-=======
 import os
-from dataclasses import dataclass, field
->>>>>>> 10585442
 from subprocess import Popen, PIPE
 
 from cosmos.constants import DbtResourceType, ExecutionMode, LoadMode
@@ -90,7 +86,6 @@
         * self.filtered_nodes
         """
         logger.info("Trying to parse the dbt project using dbt ls...")
-<<<<<<< HEAD
 
         command = [
             str(self.execution_config.dbt_executable_path),
@@ -113,22 +108,9 @@
             stdout=PIPE,
             stderr=PIPE,
             cwd=self.project_config.dbt_project_path,
+            env=os.environ,
             universal_newlines=True,
         )
-=======
-        command = [self.dbt_cmd, "ls", "--output", "json", "--profiles-dir", self.project.dir]
-        if self.exclude:
-            command.extend(["--exclude", *self.exclude])
-        if self.select:
-            command.extend(["--select", *self.select])
-        logger.info(f"Running command: {command}")
-        try:
-            process = Popen(
-                command, stdout=PIPE, stderr=PIPE, cwd=self.project.dir, universal_newlines=True, env=os.environ
-            )
-        except FileNotFoundError as exception:
-            raise CosmosLoadDbtException(f"Unable to run the command due to the error:\n{exception}")
->>>>>>> 10585442
 
         stdout, stderr = process.communicate()
 
