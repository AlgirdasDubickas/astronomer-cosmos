from __future__ import annotations

import logging
import os
import shutil
import signal
import tempfile
from pathlib import Path
from typing import Callable, Optional, Sequence

import yaml
from airflow.compat.functools import cached_property
from airflow.exceptions import AirflowException, AirflowSkipException
from airflow.utils.context import Context
from airflow.utils.session import NEW_SESSION, provide_session
from sqlalchemy.orm import Session

from cosmos.providers.dbt.core.operators.base import DbtBaseOperator
from cosmos.providers.dbt.core.profiles import get_profile_mapping
from cosmos.providers.dbt.core.utils.adapted_subprocesshook import (
    FullOutputSubprocessHook,
    FullOutputSubprocessResult,
)
from cosmos.providers.dbt.core.utils.warn_parsing import (
    extract_log_issues,
    parse_output,
)

logger = logging.getLogger(__name__)


class DbtLocalBaseOperator(DbtBaseOperator):
    """
    Executes a dbt core cli command locally.

    :param profile_args: Arguments to pass to the profile. See
        :py:class:`cosmos.providers.dbt.core.profiles.BaseProfileMapping`.
    :param install_deps: If true, install dependencies before running the command
    :param callback: A callback function called on after a dbt run with a path to the dbt project directory.
    """

    template_fields: Sequence[str] = DbtBaseOperator.template_fields + ("compiled_sql",)
    template_fields_renderers = {
        "compiled_sql": "sql",
    }
    include_system_env = True

    def __init__(
        self,
        install_deps: bool = False,
<<<<<<< HEAD
        profile_args: dict[str, str] = {},
        **kwargs,
    ) -> None:
        self.install_deps = install_deps
        self.profile_args = profile_args
=======
        callback: Optional[Callable[[str], None]] = None,
        **kwargs,
    ) -> None:
        self.install_deps = install_deps
        self.callback = callback
>>>>>>> 385be20f
        self.compiled_sql = ""
        super().__init__(**kwargs)

    @cached_property
    def subprocess_hook(self):
        """Returns hook for running the bash command."""
        return FullOutputSubprocessHook()

    def exception_handling(self, result: FullOutputSubprocessResult):
        if self.skip_exit_code is not None and result.exit_code == self.skip_exit_code:
            raise AirflowSkipException(
                f"dbt command returned exit code {self.skip_exit_code}. Skipping."
            )
        elif result.exit_code != 0:
            raise AirflowException(
                f"dbt command failed. The command returned a non-zero exit code {result.exit_code}."
            )

    @provide_session
    def store_compiled_sql(
        self, tmp_project_dir: str, context: Context, session: Session = NEW_SESSION
    ) -> None:
        """
        Takes the compiled SQL files from the dbt run and stores them in the compiled_sql rendered template.
        Gets called after every dbt run.
        """
        compiled_queries = {}
        # dbt compiles sql files and stores them in the target directory
        for root, _, files in os.walk(os.path.join(tmp_project_dir, "target")):
            for file in files:
                if not file.endswith(".sql"):
                    continue

                compiled_sql_path = Path(os.path.join(root, file))
                compiled_sql = compiled_sql_path.read_text(encoding="utf-8")
                compiled_queries[file] = compiled_sql.strip()

        for name, query in compiled_queries.items():
            self.compiled_sql += f"-- {name}\n{query}\n\n"

        self.compiled_sql = self.compiled_sql.strip()

        # need to refresh the rendered task field record in the db because Airflow only does this
        # before executing the task, not after
        from airflow.models.renderedtifields import RenderedTaskInstanceFields

        ti = context["ti"]
        ti.task.template_fields = self.template_fields
        rtif = RenderedTaskInstanceFields(ti, render_templates=False)

        # delete the old records
        session.query(RenderedTaskInstanceFields).filter(
            RenderedTaskInstanceFields.dag_id == self.dag_id,
            RenderedTaskInstanceFields.task_id == self.task_id,
            RenderedTaskInstanceFields.run_id == ti.run_id,
        ).delete()
        session.add(rtif)

    def run_command(
        self,
        cmd: list[str],
        env: dict[str, str],
        context: Context,
    ) -> FullOutputSubprocessResult:
        """
        Copies the dbt project to a temporary directory and runs the command.
        """
        with tempfile.TemporaryDirectory() as tmp_dir:
            # need a subfolder because shutil.copytree will fail if the destination dir already exists
            tmp_project_dir = os.path.join(tmp_dir, "dbt_project")
            shutil.copytree(
                self.project_dir,
                tmp_project_dir,
            )

            # get the profile name from the dbt_project.yml file
            dbt_project_path = os.path.join(tmp_project_dir, "dbt_project.yml")
            with open(dbt_project_path, encoding="utf-8") as f:
                dbt_project = yaml.safe_load(f)

            profile_name = dbt_project.get("profile")

            # need to write the profile to a file because dbt requires a profile file
            # and doesn't accept a profile as a string
            profile_mapping = get_profile_mapping(
                conn_id=self.conn_id,
                profile_args=self.profile_args,
            )
            profile_file_contents = profile_mapping.get_profile_file_contents(
                profile_name=profile_name,
            )
            profile_file_path = os.path.join(tmp_project_dir, "profiles.yml")
            with open(profile_file_path, "w", encoding="utf-8") as f:
                f.write(profile_file_contents)

            # we also need to get the env from the profile mapping
            env.update(profile_mapping.get_env_vars())

            # if we need to install deps, do so
            if self.install_deps:
                self.subprocess_hook.run_command(
                    command=[self.dbt_executable_path, "deps"],
                    env=env,
                    output_encoding=self.output_encoding,
                    cwd=tmp_project_dir,
                )

            result = self.subprocess_hook.run_command(
                command=cmd,
                env=env,
                output_encoding=self.output_encoding,
                cwd=tmp_project_dir,
            )

            self.exception_handling(result)
            self.store_compiled_sql(tmp_project_dir, context)
            if self.callback:
                self.callback(tmp_project_dir)

            return result

    def build_and_run_cmd(
        self, context: Context, cmd_flags: list[str] | None = None
    ) -> FullOutputSubprocessResult:
        dbt_cmd, env = self.build_cmd(context=context, cmd_flags=cmd_flags)
        return self.run_command(cmd=dbt_cmd, env=env, context=context)

    def execute(self, context: Context) -> str:
        # TODO is this going to put loads of unnecessary stuff in to xcom?
        return self.build_and_run_cmd(context=context).output

    def on_kill(self) -> None:
        if self.cancel_query_on_kill:
            self.subprocess_hook.log.info("Sending SIGINT signal to process group")
            if self.subprocess_hook.sub_process and hasattr(
                self.subprocess_hook.sub_process, "pid"
            ):
                os.killpg(
                    os.getpgid(self.subprocess_hook.sub_process.pid), signal.SIGINT
                )
        else:
            self.subprocess_hook.send_sigterm()


class DbtLSLocalOperator(DbtLocalBaseOperator):
    """
    Executes a dbt core ls command.
    """

    ui_color = "#DBCDF6"

    def __init__(self, **kwargs) -> None:
        super().__init__(**kwargs)
        self.base_cmd = "ls"

    def execute(self, context: Context):
        result = self.build_and_run_cmd(context=context)
        return result.output


class DbtSeedLocalOperator(DbtLocalBaseOperator):
    """
    Executes a dbt core seed command.

    :param full_refresh: dbt optional arg - dbt will treat incremental models as table models
    """

    ui_color = "#F58D7E"

    def __init__(self, full_refresh: bool = False, **kwargs) -> None:
        self.full_refresh = full_refresh
        super().__init__(**kwargs)
        self.base_cmd = "seed"

    def add_cmd_flags(self):
        flags = []
        if self.full_refresh is True:
            flags.append("--full-refresh")

        return flags

    def execute(self, context: Context):
        cmd_flags = self.add_cmd_flags()
        result = self.build_and_run_cmd(context=context, cmd_flags=cmd_flags)
        return result.output


class DbtSnapshotLocalOperator(DbtLocalBaseOperator):
    """
    Executes a dbt core snapshot command.

    """

    ui_color = "#964B00"

    def __init__(self, **kwargs) -> None:
        super().__init__(**kwargs)
        self.base_cmd = "snapshot"

    def execute(self, context: Context):
        result = self.build_and_run_cmd(context=context)
        return result.output


class DbtRunLocalOperator(DbtLocalBaseOperator):
    """
    Executes a dbt core run command.
    """

    ui_color = "#7352BA"
    ui_fgcolor = "#F4F2FC"

    def __init__(self, **kwargs) -> None:
        super().__init__(**kwargs)
        self.base_cmd = "run"

    def execute(self, context: Context):
        result = self.build_and_run_cmd(context=context)
        return result.output


class DbtTestLocalOperator(DbtLocalBaseOperator):
    """
    Executes a dbt core test command.
    :param on_warning_callback: A callback function called on warnings with additional Context variables "test_names"
        and "test_results" of type `List`. Each index in "test_names" corresponds to the same index in "test_results".
    """

    ui_color = "#8194E0"

    def __init__(
        self,
        on_warning_callback: Optional[Callable] = None,
        **kwargs,
    ) -> None:
        super().__init__(**kwargs)
        self.base_cmd = "test"
        self.on_warning_callback = on_warning_callback

    def _should_run_tests(
        self,
        result: FullOutputSubprocessResult,
        no_tests_message: str = "Nothing to do",
    ) -> bool:
        """
        Check if any tests are defined to run in the DAG. If tests are defined
        and on_warning_callback is set, then function returns True.

        :param result: The output from the build and run command.
        """

        return self.on_warning_callback and no_tests_message not in result.output

    def _handle_warnings(
        self, result: FullOutputSubprocessResult, context: Context
    ) -> None:
        """
         Handles warnings by extracting log issues, creating additional context, and calling the
         on_warning_callback with the updated context.

        :param result: The result object from the build and run command.
        :param context: The original airflow context in which the build and run command was executed.
        """
        test_names, test_results = extract_log_issues(result.full_output)

        warning_context = dict(context)
        warning_context["test_names"] = test_names
        warning_context["test_results"] = test_results

        self.on_warning_callback(warning_context)

    def execute(self, context: Context):
        result = self.build_and_run_cmd(context=context)

        if not self._should_run_tests(result):
            return result.output

        warnings = parse_output(result, "WARN")
        if warnings > 0:
            self._handle_warnings(result, context)

        return result.output


class DbtRunOperationLocalOperator(DbtLocalBaseOperator):
    """
    Executes a dbt core run-operation command.

    :param macro_name: name of macro to execute
    :param args: Supply arguments to the macro. This dictionary will be mapped to the keyword arguments defined in the
        selected macro.
    """

    ui_color = "#8194E0"
    template_fields: Sequence[str] = "args"

    def __init__(self, macro_name: str, args: dict = None, **kwargs) -> None:
        self.macro_name = macro_name
        self.args = args
        super().__init__(**kwargs)
        self.base_cmd = ["run-operation", macro_name]

    def add_cmd_flags(self):
        flags = []
        if self.args is not None:
            flags.append("--args")
            flags.append(yaml.dump(self.args))
        return flags

    def execute(self, context: Context):
        cmd_flags = self.add_cmd_flags()
        result = self.build_and_run_cmd(context=context, cmd_flags=cmd_flags)
        return result.output


class DbtDocsLocalOperator(DbtLocalBaseOperator):
    """
    Executes `dbt docs generate` command.
    Use the `callback` parameter to specify a callback function to run after the command completes.
    """

    ui_color = "#8194E0"

    def __init__(self, **kwargs) -> None:
        super().__init__(**kwargs)
        self.base_cmd = ["docs", "generate"]

    def execute(self, context: Context):
        result = self.build_and_run_cmd(context=context)
        return result.output


class DbtDepsLocalOperator(DbtLocalBaseOperator):
    """
    Executes a dbt core deps command.
    """

    ui_color = "#8194E0"

    def __init__(self, **kwargs) -> None:
        raise DeprecationWarning(
            "The DbtDepsOperator has been deprecated. "
            "Please use the `install_deps` flag in dbt_args instead."
        )<|MERGE_RESOLUTION|>--- conflicted
+++ resolved
@@ -48,19 +48,13 @@
     def __init__(
         self,
         install_deps: bool = False,
-<<<<<<< HEAD
+        callback: Optional[Callable[[str], None]] = None,
         profile_args: dict[str, str] = {},
         **kwargs,
     ) -> None:
         self.install_deps = install_deps
         self.profile_args = profile_args
-=======
-        callback: Optional[Callable[[str], None]] = None,
-        **kwargs,
-    ) -> None:
-        self.install_deps = install_deps
         self.callback = callback
->>>>>>> 385be20f
         self.compiled_sql = ""
         super().__init__(**kwargs)
 
